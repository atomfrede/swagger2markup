--- conflicted
+++ resolved
@@ -63,7 +63,7 @@
 
         /**
          * Context for positions DOCUMENT_*
-         * 
+         *
          * @param position   the current position
          * @param docBuilder the MarkupDocBuilder
          */
@@ -111,26 +111,19 @@
         int levelOffset;
         switch (context.position) {
             case DOCUMENT_BEFORE:
-                levelOffset = 0;
-                break;
             case DOCUMENT_AFTER:
                 levelOffset = 0;
                 break;
             case DOCUMENT_BEGIN:
-                levelOffset = 1;
-                break;
             case DOCUMENT_END:
             case OPERATION_BEFORE:
             case OPERATION_AFTER:
                 levelOffset = 1;
                 break;
             case OPERATION_BEGIN:
-                levelOffset = increaseLevelOffset(2);
+            case OPERATION_END:
+                levelOffset = increaseLevelOffset(1);
                 break;
-            case OPERATION_END:
-<<<<<<< HEAD
-                levelOffset = increaseLevelOffset(2);
-=======
             case OPERATION_DESCRIPTION_BEFORE:
             case OPERATION_DESCRIPTION_AFTER:
             case OPERATION_PARAMETERS_BEFORE:
@@ -140,7 +133,6 @@
             case OPERATION_SECURITY_BEFORE:
             case OPERATION_SECURITY_AFTER:
                 levelOffset = 2;
->>>>>>> a20ed664
                 break;
             case OPERATION_DESCRIPTION_BEGIN:
             case OPERATION_DESCRIPTION_END:
@@ -155,9 +147,9 @@
             default:
                 throw new RuntimeException(String.format("Unknown position '%s'", context.position));
         }
-        levelOffset = increaseLevelOffset(levelOffset);
         return levelOffset;
     }
+
 
     private int increaseLevelOffset(int levelOffset) {
         if (globalContext.getConfig().getPathsGroupedBy() == GroupBy.TAGS) {
