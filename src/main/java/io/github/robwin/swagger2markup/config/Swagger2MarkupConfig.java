/*
 * Copyright 2016 Robert Winkler
 *
 * Licensed under the Apache License, Version 2.0 (the "License");
 * you may not use this file except in compliance with the License.
 * You may obtain a copy of the License at
 *
 *        http://www.apache.org/licenses/LICENSE-2.0
 *
 * Unless required by applicable law or agreed to in writing, software
 * distributed under the License is distributed on an "AS IS" BASIS,
 * WITHOUT WARRANTIES OR CONDITIONS OF ANY KIND, either express or implied.
 * See the License for the specific language governing permissions and
 * limitations under the License.
 */
package io.github.robwin.swagger2markup.config;

import com.google.common.base.Function;
import com.google.common.collect.Ordering;
import io.github.robwin.markup.builder.MarkupLanguage;
import io.github.robwin.swagger2markup.*;
import io.github.robwin.swagger2markup.utils.IOUtils;
import io.swagger.models.HttpMethod;
import io.swagger.models.parameters.Parameter;
import org.apache.commons.lang3.Validate;
import org.slf4j.Logger;
import org.slf4j.LoggerFactory;

import java.io.IOException;
import java.io.InputStream;
import java.net.URI;
import java.nio.file.Path;
import java.util.Comparator;
import java.util.Properties;

public class Swagger2MarkupConfig {

    private static final Logger logger = LoggerFactory.getLogger(Swagger2MarkupConfig.class);

    private MarkupLanguage markupLanguage;
    private boolean generatedExamplesEnabled;
    private boolean operationDescriptionsEnabled;
    private URI operationDescriptionsUri;
    private boolean definitionDescriptionsEnabled;
    private URI definitionDescriptionsUri;
    private boolean separatedDefinitionsEnabled;
    private boolean separatedOperationsEnabled;
    private GroupBy operationsGroupedBy;
    private Language outputLanguage;
    private int inlineSchemaDepthLevel;
    private OrderBy tagOrderBy;
    private Comparator<String> tagOrdering;
    private OrderBy operationOrderBy;
    private Comparator<PathOperation> operationOrdering;
    private OrderBy definitionOrderBy;
    private Comparator<String> definitionOrdering;
    private OrderBy parameterOrderBy;
    private Comparator<Parameter> parameterOrdering;
    private OrderBy propertyOrderBy;
    private Comparator<String> propertyOrdering;
    private OrderBy responseOrderBy;
    private Comparator<String> responseOrdering;
    private boolean interDocumentCrossReferencesEnabled;
    private String interDocumentCrossReferencesPrefix;
    private boolean flatBodyEnabled;
    private String anchorPrefix;

    private String overviewDocument;
    private String pathsDocument;
    private String definitionsDocument;
    private String securityDocument;
    private String separatedOperationsFolder;
    private String separatedDefinitionsFolder;

    public static Builder ofDefaults() {
        return new Builder();
    }

    public static Builder ofProperties(Properties properties) {
        return new Builder(properties);
    }

    /**
     * Global context lazy initialization
     *
     * @param globalContext Partially initialized global context (globalContext.extensionRegistry == null)
     */
    public void setGlobalContext(Swagger2MarkupConverter.Context globalContext) {
        configureDefaultContentPaths(globalContext.swaggerLocation);
    }

    /**
     * Automatically set default path for external content files based on specified {@code swaggerLocation}.<br/>
     * If {@code swaggerLocation} is null, default path can't be set and features are disabled.<br/>
     * Paths have to be explicitly set when swaggerLocation.scheme != 'file' to limit the number of URL requests.
     *
     * @param swaggerLocation base path to set default paths
     * @throws RuntimeException if basePath == null and any path is not configured
     */
    private void configureDefaultContentPaths(URI swaggerLocation) {
        URI baseURI = null;

        if (swaggerLocation != null) {
            if (swaggerLocation.getScheme().equals("file"))
                baseURI = IOUtils.uriParent(swaggerLocation);
        }

        if (operationDescriptionsEnabled && operationDescriptionsUri == null) {
            if (baseURI == null) {
                if (logger.isWarnEnabled())
                    logger.warn("Disable {} > No explicit '{}' set and no default available > Disable {}", "operationDescriptionsEnabled", "operationDescriptionsUri");
                operationDescriptionsEnabled = false;
            } else
                operationDescriptionsUri = baseURI;
        }

        if (definitionDescriptionsEnabled && definitionDescriptionsUri == null) {
            if (baseURI == null) {
                if (logger.isWarnEnabled())
                    logger.warn("Disable {} > No explicit '{}' set and no default available > Disable {}", "definitionDescriptionsEnabled", "definitionDescriptionsUri");
                definitionDescriptionsEnabled = false;
            } else
                definitionDescriptionsUri = baseURI;
        }
    }

    public MarkupLanguage getMarkupLanguage() {
        return markupLanguage;
    }

    public boolean isGeneratedExamplesEnabled() {
        return generatedExamplesEnabled;
    }

    public boolean isOperationDescriptionsEnabled() {
        return operationDescriptionsEnabled;
    }

    public URI getOperationDescriptionsUri() {
        return operationDescriptionsUri;
    }

    public boolean isDefinitionDescriptionsEnabled() {
        return definitionDescriptionsEnabled;
    }

    public URI getDefinitionDescriptionsUri() {
        return definitionDescriptionsUri;
    }

    public boolean isSeparatedDefinitionsEnabled() {
        return separatedDefinitionsEnabled;
    }

    public boolean isSeparatedOperationsEnabled() {
        return separatedOperationsEnabled;
    }

    public GroupBy getOperationsGroupedBy() {
        return operationsGroupedBy;
    }

    public Language getOutputLanguage() {
        return outputLanguage;
    }

    public int getInlineSchemaDepthLevel() {
        return inlineSchemaDepthLevel;
    }

    public OrderBy getTagOrderBy() {
        return tagOrderBy;
    }

    public Comparator<String> getTagOrdering() {
        return tagOrdering;
    }

    public OrderBy getOperationOrderBy() {
        return operationOrderBy;
    }

    public Comparator<PathOperation> getOperationOrdering() {
        return operationOrdering;
    }

    public OrderBy getDefinitionOrderBy() {
        return definitionOrderBy;
    }

    public Comparator<String> getDefinitionOrdering() {
        return definitionOrdering;
    }

    public OrderBy getParameterOrderBy() {
        return parameterOrderBy;
    }

    public Comparator<Parameter> getParameterOrdering() {
        return parameterOrdering;
    }

    public OrderBy getPropertyOrderBy() {
        return propertyOrderBy;
    }

    public Comparator<String> getPropertyOrdering() {
        return propertyOrdering;
    }

    public OrderBy getResponseOrderBy() {
        return responseOrderBy;
    }

    public Comparator<String> getResponseOrdering() {
        return responseOrdering;
    }

    public boolean isInterDocumentCrossReferencesEnabled() {
        return interDocumentCrossReferencesEnabled;
    }

    public String getInterDocumentCrossReferencesPrefix() {
        return interDocumentCrossReferencesPrefix;
    }

    public boolean isFlatBodyEnabled() {
        return flatBodyEnabled;
    }

    public String getAnchorPrefix() {
        return anchorPrefix;
    }

    public String getOverviewDocument() {
        return overviewDocument;
    }

    public String getPathsDocument() {
        return pathsDocument;
    }

    public String getDefinitionsDocument() {
        return definitionsDocument;
    }

    public String getSecurityDocument() {
        return securityDocument;
    }

    public String getSeparatedOperationsFolder() {
        return separatedOperationsFolder;
    }

    public String getSeparatedDefinitionsFolder() {
        return separatedDefinitionsFolder;
    }

    public static class Builder {

        private static final String PROPERTIES_PREFIX = "swagger2markup.";
        private static final String PROPERTIES_DEFAULT = "/io/github/robwin/swagger2markup/config/default.properties";

        static final Ordering<PathOperation> OPERATION_METHOD_NATURAL_ORDERING = Ordering
                .explicit(HttpMethod.POST, HttpMethod.GET, HttpMethod.PUT, HttpMethod.DELETE, HttpMethod.PATCH, HttpMethod.HEAD, HttpMethod.OPTIONS)
                .onResultOf(new Function<PathOperation, HttpMethod>() {
                    public HttpMethod apply(PathOperation operation) {
                        return operation.getMethod();
                    }
                });

        static final Ordering<PathOperation> OPERATION_PATH_NATURAL_ORDERING = Ordering
                .natural()
                .onResultOf(new Function<PathOperation, String>() {
                    public String apply(PathOperation operation) {
                        return operation.getPath();
                    }
                });

        static final Ordering<Parameter> PARAMETER_IN_NATURAL_ORDERING = Ordering
                .explicit("header", "path", "query", "formData", "body")
                .onResultOf(new Function<Parameter, String>() {
                    public String apply(Parameter parameter) {
                        return parameter.getIn();
                    }
                });

        static final Ordering<Parameter> PARAMETER_NAME_NATURAL_ORDERING = Ordering
                .natural()
                .onResultOf(new Function<Parameter, String>() {
                    public String apply(Parameter parameter) {
                        return parameter.getName();
                    }
                });

        Swagger2MarkupConfig config = new Swagger2MarkupConfig();

        Builder() {
            this(new Properties());
        }

        Builder(Properties properties) {

            Properties safeProperties = new Properties(defaultProperties());
            safeProperties.putAll(properties);

            config.markupLanguage = MarkupLanguage.valueOf(safeProperties.getProperty(PROPERTIES_PREFIX + "markupLanguage"));
            config.generatedExamplesEnabled = Boolean.valueOf(safeProperties.getProperty(PROPERTIES_PREFIX + "generatedExamplesEnabled"));
            config.operationDescriptionsEnabled = Boolean.valueOf(safeProperties.getProperty(PROPERTIES_PREFIX + "operationDescriptionsEnabled"));
            if (safeProperties.containsKey(PROPERTIES_PREFIX + "operationDescriptionsUri"))
                config.operationDescriptionsUri = URI.create(safeProperties.getProperty(PROPERTIES_PREFIX + "operationDescriptionsUri"));
            config.definitionDescriptionsEnabled = Boolean.valueOf(safeProperties.getProperty(PROPERTIES_PREFIX + "definitionDescriptionsEnabled"));
            if (safeProperties.containsKey(PROPERTIES_PREFIX + "definitionDescriptionsUri"))
                config.definitionDescriptionsUri = URI.create(safeProperties.getProperty(PROPERTIES_PREFIX + "definitionDescriptionsUri"));
            config.separatedDefinitionsEnabled = Boolean.valueOf(safeProperties.getProperty(PROPERTIES_PREFIX + "separatedDefinitionsEnabled"));
            config.separatedOperationsEnabled = Boolean.valueOf(safeProperties.getProperty(PROPERTIES_PREFIX + "separatedOperationsEnabled"));
            config.operationsGroupedBy = GroupBy.valueOf(safeProperties.getProperty(PROPERTIES_PREFIX + "operationsGroupedBy"));
            config.outputLanguage = Language.valueOf(safeProperties.getProperty(PROPERTIES_PREFIX + "outputLanguage"));
            config.inlineSchemaDepthLevel = Integer.valueOf(safeProperties.getProperty(PROPERTIES_PREFIX + "inlineSchemaDepthLevel"));
            config.interDocumentCrossReferencesEnabled = Boolean.valueOf(safeProperties.getProperty(PROPERTIES_PREFIX + "interDocumentCrossReferencesEnabled"));
            config.interDocumentCrossReferencesPrefix = safeProperties.getProperty(PROPERTIES_PREFIX + "interDocumentCrossReferencesPrefix");
            config.flatBodyEnabled = Boolean.valueOf(safeProperties.getProperty(PROPERTIES_PREFIX + "flatBodyEnabled"));
            config.anchorPrefix = safeProperties.getProperty(PROPERTIES_PREFIX + "anchorPrefix");
            config.overviewDocument = safeProperties.getProperty(PROPERTIES_PREFIX + "overviewDocument");
            config.pathsDocument = safeProperties.getProperty(PROPERTIES_PREFIX + "pathsDocument");
            config.definitionsDocument = safeProperties.getProperty(PROPERTIES_PREFIX + "definitionsDocument");
            config.securityDocument = safeProperties.getProperty(PROPERTIES_PREFIX + "securityDocument");
            config.separatedOperationsFolder = safeProperties.getProperty(PROPERTIES_PREFIX + "separatedOperationsFolder");
            config.separatedDefinitionsFolder = safeProperties.getProperty(PROPERTIES_PREFIX + "separatedDefinitionsFolder");
            config.tagOrderBy = OrderBy.valueOf(safeProperties.getProperty(PROPERTIES_PREFIX + "tagOrderBy"));
            config.operationOrderBy = OrderBy.valueOf(safeProperties.getProperty(PROPERTIES_PREFIX + "operationOrderBy"));
            config.definitionOrderBy = OrderBy.valueOf(safeProperties.getProperty(PROPERTIES_PREFIX + "definitionOrderBy"));
            config.parameterOrderBy = OrderBy.valueOf(safeProperties.getProperty(PROPERTIES_PREFIX + "parameterOrderBy"));
            config.propertyOrderBy = OrderBy.valueOf(safeProperties.getProperty(PROPERTIES_PREFIX + "propertyOrderBy"));
            config.responseOrderBy = OrderBy.valueOf(safeProperties.getProperty(PROPERTIES_PREFIX + "responseOrderBy"));
        }

        private Properties defaultProperties() {
            Properties defaultProperties = new Properties();
            try {
                InputStream defaultPropertiesStream = Swagger2MarkupConfig.class.getResourceAsStream(PROPERTIES_DEFAULT);
                if (defaultPropertiesStream == null)
                    throw new RuntimeException(String.format("Can't load default properties '%s'", PROPERTIES_DEFAULT));
                defaultProperties.load(defaultPropertiesStream);
            } catch (IOException e) {
                throw new RuntimeException(String.format("Can't load default properties '%s'", PROPERTIES_DEFAULT), e);
            }

            return defaultProperties;
        }

        public Swagger2MarkupConfig build() {
            buildNaturalOrdering();

            return config;
        }

        private void buildNaturalOrdering() {
            if (config.tagOrderBy == OrderBy.NATURAL)
                config.tagOrdering = Ordering.natural();
            if (config.operationOrderBy == OrderBy.NATURAL)
                config.operationOrdering = OPERATION_PATH_NATURAL_ORDERING.compound(OPERATION_METHOD_NATURAL_ORDERING);
            if (config.definitionOrderBy == OrderBy.NATURAL)
                config.definitionOrdering = Ordering.natural();
            if (config.parameterOrderBy == OrderBy.NATURAL)
                config.parameterOrdering = PARAMETER_IN_NATURAL_ORDERING.compound(PARAMETER_NAME_NATURAL_ORDERING);
            if (config.propertyOrderBy == OrderBy.NATURAL)
                config.propertyOrdering = Ordering.natural();
            if (config.responseOrderBy == OrderBy.NATURAL)
                config.responseOrdering = Ordering.natural();
        }

        /**
         * Specifies the markup language which should be used to generate the files
         *
         * @param markupLanguage the markup language which is used to generate the files
         * @return this builder
         */
        public Builder withMarkupLanguage(MarkupLanguage markupLanguage) {
            Validate.notNull(markupLanguage, "%s must not be null", "markupLanguage");
            config.markupLanguage = markupLanguage;
            return this;
        }

        /**
         * Include generated examples into the Paths document
         *
         * @return this builder
         */
        public Builder withGeneratedExamples() {
            config.generatedExamplesEnabled = true;
            return this;
        }

        /**
<<<<<<< HEAD
=======
         * Include (JSON, XML) schemas into the Definitions document
         *
         * @param schemasUri the URI to the folder where the schema documents reside.
         * @return this builder
         */
        public Builder withSchemas(URI schemasUri) {
            Validate.notNull(schemasUri, "%s must not be null", "schemasUri");
            config.schemasEnabled = true;
            config.schemasUri = schemasUri;
            return this;
        }

        /**
         * Include (JSON, XML) schemas into the Definitions document
         *
         * @param schemasPath the path to the folder where the schema documents reside.
         * @return this builder
         */
        public Builder withSchemas(Path schemasPath) {
            Validate.notNull(schemasPath, "%s must not be null", "schemasPath");
            return withSchemas(schemasPath.toUri());
        }

        /**
         * Include provided schemas into the Definitions document.<br/>
         * Use default URI.
         *
         * @return this builder
         */
        public Builder withSchemas() {
            config.schemasEnabled = true;
            return this;
        }

        /**
>>>>>>> 34af7a48
         * Include hand-written descriptions into the Paths document
         *
         * @param operationDescriptionsUri the URI to the folder where the description documents reside.
         * @return this builder
         */
        public Builder withOperationDescriptions(URI operationDescriptionsUri) {
            Validate.notNull(operationDescriptionsUri, "%s must not be null", "operationDescriptionsUri");
            config.operationDescriptionsEnabled = true;
            config.operationDescriptionsUri = operationDescriptionsUri;
            return this;
        }

        /**
         * Include hand-written descriptions into the Paths document
         *
         * @param operationDescriptionsPath the path to the folder where the description documents reside.
         * @return this builder
         */
        public Builder withOperationDescriptions(Path operationDescriptionsPath) {
            Validate.notNull(operationDescriptionsPath, "%s must not be null", "operationDescriptionsPath");
            return withOperationDescriptions(operationDescriptionsPath.toUri());
        }

        /**
         * Include hand-written descriptions into the Paths document.<br/>
         * Use default URI.
         *
         * @return this builder
         */
        public Builder withOperationDescriptions() {
            config.operationDescriptionsEnabled = true;
            return this;
        }

        /**
         * Include hand-written descriptions into the Definitions document
         *
         * @param definitionDescriptionsUri the URI to the folder where the description documents reside.
         * @return this builder
         */
        public Builder withDefinitionDescriptions(URI definitionDescriptionsUri) {
            Validate.notNull(definitionDescriptionsUri, "%s must not be null", "definitionDescriptionsUri");
            config.definitionDescriptionsEnabled = true;
            config.definitionDescriptionsUri = definitionDescriptionsUri;
            return this;
        }

        /**
         * Include hand-written descriptions into the Definitions document
         *
         * @param definitionDescriptionsPath the path to the folder where the description documents reside.
         * @return this builder
         */
        public Builder withDefinitionDescriptions(Path definitionDescriptionsPath) {
            Validate.notNull(definitionDescriptionsPath, "%s must not be null", "definitionDescriptionsPath");
            return withDefinitionDescriptions(definitionDescriptionsPath.toUri());
        }

        /**
         * Include hand-written descriptions into the Definitions document.<br/>
         * Use default URI.
         *
         * @return this builder
         */
        public Builder withDefinitionDescriptions() {
            config.definitionDescriptionsEnabled = true;
            return this;
        }

        /**
         * In addition to the definitions file, also create separate definition files for each model definition.
         *
         * @return this builder
         */
        public Builder withSeparatedDefinitions() {
            config.separatedDefinitionsEnabled = true;
            return this;
        }


        /**
         * In addition to the paths file, also create separate path files for each path.
         *
         * @return this builder
         */
        public Builder withSeparatedOperations() {
            config.separatedOperationsEnabled = true;
            return this;
        }


        /**
         * Specifies if the paths should be grouped by tags or stay as-is.
         *
         * @param pathsGroupedBy the GroupBy enum
         * @return this builder
         */
        public Builder withPathsGroupedBy(GroupBy pathsGroupedBy) {
            Validate.notNull(pathsGroupedBy, "%s must not be null", "pathsGroupedBy");
            config.operationsGroupedBy = pathsGroupedBy;
            return this;
        }

        /**
         * Specifies labels language of output files
         *
         * @param language the enum
         * @return this builder
         */
        public Builder withOutputLanguage(Language language) {
            Validate.notNull(language, "%s must not be null", "language");
            config.outputLanguage = language;
            return this;
        }

        /**
         * Specifies maximum depth level for inline object schema displaying (0 = no inline schemasEnabled)
         *
         * @param inlineSchemaDepthLevel number of recursion levels for inline schemasEnabled display
         * @return this builder
         */
        public Builder withInlineSchemaDepthLevel(int inlineSchemaDepthLevel) {
            Validate.isTrue(inlineSchemaDepthLevel >= 0, "%s must be >= 0", "inlineSchemaDepthLevel");
            config.inlineSchemaDepthLevel = inlineSchemaDepthLevel;
            return this;
        }

        /**
         * Specifies tag ordering.<br/>
         * By default tag ordering == {@link io.github.robwin.swagger2markup.OrderBy#NATURAL}.<br/>
         * Use {@link #withTagOrdering(Comparator)} to set a custom ordering.
         *
         * @param orderBy tag ordering
         * @return this builder
         */
        public Builder withTagOrdering(OrderBy orderBy) {
            Validate.notNull(orderBy, "%s must not be null", "orderBy");
            Validate.isTrue(orderBy != OrderBy.CUSTOM, "You must provide a custom comparator if orderBy == OrderBy.CUSTOM");
            config.tagOrderBy = orderBy;
            return this;
        }

        /**
         * Specifies a custom comparator function to order tags.
         *
         * @param tagOrdering tag ordering
         * @return this builder
         */
        public Builder withTagOrdering(Comparator<String> tagOrdering) {
            Validate.notNull(tagOrdering, "%s must not be null", "tagOrdering");
            config.tagOrderBy = OrderBy.CUSTOM;
            config.tagOrdering = tagOrdering;
            return this;
        }

        /**
         * Specifies operation ordering.<br/>
         * By default operation ordering == {@link io.github.robwin.swagger2markup.OrderBy#AS_IS}.<br/>
         * Use {@link #withOperationOrdering(Comparator)} to set a custom ordering.
         *
         * @param orderBy operation ordering
         * @return this builder
         */
        public Builder withOperationOrdering(OrderBy orderBy) {
            Validate.notNull(orderBy, "%s must not be null", "orderBy");
            Validate.isTrue(orderBy != OrderBy.CUSTOM, "You must provide a custom comparator if orderBy == OrderBy.CUSTOM");
            config.operationOrderBy = orderBy;
            return this;
        }

        /**
         * Specifies a custom comparator function to order operations.
         *
         * @param operationOrdering operation ordering
         * @return this builder
         */
        public Builder withOperationOrdering(Comparator<PathOperation> operationOrdering) {
            Validate.notNull(operationOrdering, "%s must not be null", "operationOrdering");
            config.operationOrderBy = OrderBy.CUSTOM;
            config.operationOrdering = operationOrdering;
            return this;
        }

        /**
         * Specifies definition ordering.<br/>
         * By default definition ordering == {@link io.github.robwin.swagger2markup.OrderBy#NATURAL}.<br/>
         * Use {@link #withDefinitionOrdering(Comparator)} to set a custom ordering.
         *
         * @param orderBy definition ordering
         * @return this builder
         */
        public Builder withDefinitionOrdering(OrderBy orderBy) {
            Validate.notNull(orderBy, "%s must not be null", "orderBy");
            Validate.isTrue(orderBy != OrderBy.CUSTOM, "You must provide a custom comparator if orderBy == OrderBy.CUSTOM");
            config.definitionOrderBy = orderBy;
            return this;
        }

        /**
         * Specifies a custom comparator function to order definitions.
         *
         * @param definitionOrdering definition ordering
         * @return this builder
         */
        public Builder withDefinitionOrdering(Comparator<String> definitionOrdering) {
            Validate.notNull(definitionOrdering, "%s must not be null", "definitionOrdering");
            config.definitionOrderBy = OrderBy.CUSTOM;
            config.definitionOrdering = definitionOrdering;
            return this;
        }

        /**
         * Specifies parameter ordering.<br/>
         * By default parameter ordering == {@link io.github.robwin.swagger2markup.OrderBy#NATURAL}.<br/>
         * Use {@link #withParameterOrdering(Comparator)} to set a custom ordering.
         *
         * @param orderBy parameter ordering
         * @return this builder
         */
        public Builder withParameterOrdering(OrderBy orderBy) {
            Validate.notNull(orderBy, "%s must not be null", "orderBy");
            Validate.isTrue(orderBy != OrderBy.CUSTOM, "You must provide a custom comparator if orderBy == OrderBy.CUSTOM");
            config.parameterOrderBy = orderBy;
            return this;
        }

        /**
         * Specifies a custom comparator function to order parameters.
         *
         * @param parameterOrdering parameter ordering
         * @return this builder
         */
        public Builder withParameterOrdering(Comparator<Parameter> parameterOrdering) {
            Validate.notNull(parameterOrdering, "%s must not be null", "parameterOrdering");

            config.parameterOrderBy = OrderBy.CUSTOM;
            config.parameterOrdering = parameterOrdering;
            return this;
        }

        /**
         * Specifies property ordering.<br/>
         * By default property ordering == {@link io.github.robwin.swagger2markup.OrderBy#NATURAL}.<br/>
         * Use {@link #withPropertyOrdering(Comparator)} to set a custom ordering.
         *
         * @param orderBy property ordering
         * @return this builder
         */
        public Builder withPropertyOrdering(OrderBy orderBy) {
            Validate.notNull(orderBy, "%s must not be null", "orderBy");
            Validate.isTrue(orderBy != OrderBy.CUSTOM, "You must provide a custom comparator if orderBy == OrderBy.CUSTOM");
            config.propertyOrderBy = orderBy;
            return this;
        }

        /**
         * Specifies a custom comparator function to order propertys.
         *
         * @param propertyOrdering property ordering
         * @return this builder
         */
        public Builder withPropertyOrdering(Comparator<String> propertyOrdering) {
            Validate.notNull(propertyOrdering, "%s must not be null", "propertyOrdering");

            config.propertyOrderBy = OrderBy.CUSTOM;
            config.propertyOrdering = propertyOrdering;
            return this;
        }

        /**
         * Specifies response ordering.<br/>
         * By default response ordering == {@link io.github.robwin.swagger2markup.OrderBy#NATURAL}.<br/>
         * Use {@link #withResponseOrdering(Comparator)} to set a custom ordering.
         *
         * @param orderBy response ordering
         * @return this builder
         */
        public Builder withResponseOrdering(OrderBy orderBy) {
            Validate.notNull(orderBy, "%s must not be null", "orderBy");
            Validate.isTrue(orderBy != OrderBy.CUSTOM, "You must provide a custom comparator if orderBy == OrderBy.CUSTOM");
            config.responseOrderBy = orderBy;
            return this;
        }

        /**
         * Specifies a custom comparator function to order responses.
         *
         * @param responseOrdering response ordering
         * @return this builder
         */
        public Builder withResponseOrdering(Comparator<String> responseOrdering) {
            Validate.notNull(responseOrdering, "%s must not be null", "responseOrdering");

            config.responseOrderBy = OrderBy.CUSTOM;
            config.responseOrdering = responseOrdering;
            return this;
        }

        /**
         * Enable use of inter-document cross-references when needed
         *
         * @param prefix Prefix to document in all inter-document cross-references.
         * @return this builder
         */
        public Builder withInterDocumentCrossReferences(String prefix) {
            Validate.notNull(prefix, "%s must not be null", "prefix");
            config.interDocumentCrossReferencesEnabled = true;
            config.interDocumentCrossReferencesPrefix = prefix;
            return this;
        }

        /**
         * Enable use of inter-document cross-references when needed.
         *
         * @return this builder
         */
        public Builder withInterDocumentCrossReferences() {
            config.interDocumentCrossReferencesEnabled = true;
            return this;
        }

        /**
         * Optionally isolate the body parameter, if any, from other parameters
         *
         * @return this builder
         */
        public Builder withFlatBody() {
            config.flatBodyEnabled = true;
            return this;
        }

        /**
         * Optionally prefix all anchors for unicity
         *
         * @param anchorPrefix anchor prefix.
         * @return this builder
         */
        public Builder withAnchorPrefix(String anchorPrefix) {
            Validate.notNull(anchorPrefix, "%s must no be null", "anchorPrefix");
            config.anchorPrefix = anchorPrefix;
            return this;
        }

    }

}<|MERGE_RESOLUTION|>--- conflicted
+++ resolved
@@ -393,44 +393,6 @@
         }
 
         /**
-<<<<<<< HEAD
-=======
-         * Include (JSON, XML) schemas into the Definitions document
-         *
-         * @param schemasUri the URI to the folder where the schema documents reside.
-         * @return this builder
-         */
-        public Builder withSchemas(URI schemasUri) {
-            Validate.notNull(schemasUri, "%s must not be null", "schemasUri");
-            config.schemasEnabled = true;
-            config.schemasUri = schemasUri;
-            return this;
-        }
-
-        /**
-         * Include (JSON, XML) schemas into the Definitions document
-         *
-         * @param schemasPath the path to the folder where the schema documents reside.
-         * @return this builder
-         */
-        public Builder withSchemas(Path schemasPath) {
-            Validate.notNull(schemasPath, "%s must not be null", "schemasPath");
-            return withSchemas(schemasPath.toUri());
-        }
-
-        /**
-         * Include provided schemas into the Definitions document.<br/>
-         * Use default URI.
-         *
-         * @return this builder
-         */
-        public Builder withSchemas() {
-            config.schemasEnabled = true;
-            return this;
-        }
-
-        /**
->>>>>>> 34af7a48
          * Include hand-written descriptions into the Paths document
          *
          * @param operationDescriptionsUri the URI to the folder where the description documents reside.
