/*
 *
 *  Copyright 2015 Robert Winkler
 *
 *  Licensed under the Apache License, Version 2.0 (the "License");
 *  you may not use this file except in compliance with the License.
 *  You may obtain a copy of the License at
 *
 *         http://www.apache.org/licenses/LICENSE-2.0
 *
 *  Unless required by applicable law or agreed to in writing, software
 *  distributed under the License is distributed on an "AS IS" BASIS,
 *  WITHOUT WARRANTIES OR CONDITIONS OF ANY KIND, either express or implied.
 *  See the License for the specific language governing permissions and
 *  limitations under the License.
 *
 *
 */
package io.github.robwin.swagger2markup.builder.document;

import com.google.common.base.Optional;
import com.google.common.collect.Multimap;
<<<<<<< HEAD
import io.github.robwin.markup.builder.MarkupTableColumn;
=======
import io.github.robwin.markup.builder.MarkupDocBuilder;
import io.github.robwin.markup.builder.MarkupDocBuilders;
>>>>>>> 2aa29fde
import io.github.robwin.swagger2markup.GroupBy;
import io.github.robwin.swagger2markup.config.Swagger2MarkupConfig;
import io.github.robwin.swagger2markup.type.ObjectType;
import io.github.robwin.swagger2markup.type.RefType;
import io.github.robwin.swagger2markup.type.Type;
import io.github.robwin.swagger2markup.utils.ParameterUtils;
import io.github.robwin.swagger2markup.utils.PathUtils;
import io.github.robwin.swagger2markup.utils.PropertyUtils;
import io.swagger.models.*;
import io.swagger.models.parameters.Parameter;
import io.swagger.models.properties.Property;
import org.apache.commons.collections.CollectionUtils;
import org.apache.commons.collections.MapUtils;
import org.apache.commons.io.FileUtils;
import org.apache.commons.lang3.Validate;
import org.apache.commons.lang3.text.WordUtils;
import org.apache.commons.lang3.tuple.Pair;

import java.io.IOException;
import java.nio.charset.StandardCharsets;
import java.nio.file.Files;
import java.nio.file.Paths;
import java.util.*;
import java.util.regex.Pattern;

import static io.github.robwin.swagger2markup.utils.TagUtils.*;
import static org.apache.commons.lang3.StringUtils.defaultString;
import static org.apache.commons.lang3.StringUtils.isNotBlank;

/**
 * @author Robert Winkler
 */
public class PathsDocument extends MarkupDocument {

    private final String RESPONSE;
    private final String PATHS;
    private final String RESOURCES;
    private final String PARAMETERS;
    private final String RESPONSES;
    private final String EXAMPLE_CURL;
    private final String EXAMPLE_REQUEST;
    private final String EXAMPLE_RESPONSE;
    private final String TYPE_COLUMN;
    private final String HTTP_CODE_COLUMN;
    private static final String REQUEST_EXAMPLE_FILE_NAME = "http-request";
    private static final String RESPONSE_EXAMPLE_FILE_NAME = "http-response";
    private static final String CURL_EXAMPLE_FILE_NAME = "curl-request";
    private static final String DESCRIPTION_FOLDER_NAME = "paths";
    private static final String DESCRIPTION_FILE_NAME = "description";
    private static final String SEPARATED_PATHS_FOLDER_NAME = "paths";
    private final String PARAMETER;
    private static final Pattern FILENAME_FORBIDDEN_PATTERN = Pattern.compile("[^0-9A-Za-z-_]+");

    private boolean examplesEnabled;
    private String examplesFolderPath;
    private boolean handWrittenDescriptionsEnabled;
    private String descriptionsFolderPath;
    private final GroupBy pathsGroupedBy;
    private final int inlineSchemaDepthLevel;
<<<<<<< HEAD
    private final Comparator<String> tagComparator;
    private final Comparator<String> pathComparator;
    private final Comparator<HttpMethod> pathMethodComparator;
=======
    private boolean separatedPathsEnabled;
    private String outputDirectory;
>>>>>>> 2aa29fde

    public PathsDocument(Swagger2MarkupConfig swagger2MarkupConfig, String outputDirectory){
        super(swagger2MarkupConfig);

        ResourceBundle labels = ResourceBundle.getBundle("lang/labels",
                swagger2MarkupConfig.getOutputLanguage().toLocale());
        RESPONSE = labels.getString("response");
        PATHS = labels.getString("paths");
        RESOURCES = labels.getString("resources");
        PARAMETERS = labels.getString("parameters");
        RESPONSES = labels.getString("responses");
        EXAMPLE_CURL = labels.getString("example_curl");
        EXAMPLE_REQUEST = labels.getString("example_request");
        EXAMPLE_RESPONSE = labels.getString("example_response");
        TYPE_COLUMN = labels.getString("type_column");
        HTTP_CODE_COLUMN = labels.getString("http_code_column");
        PARAMETER = labels.getString("parameter");

        this.inlineSchemaDepthLevel = swagger2MarkupConfig.getInlineSchemaDepthLevel();
        this.pathsGroupedBy = swagger2MarkupConfig.getPathsGroupedBy();
        if(isNotBlank(swagger2MarkupConfig.getExamplesFolderPath())){
            this.examplesEnabled = true;
            this.examplesFolderPath = swagger2MarkupConfig.getExamplesFolderPath();
        }
        if(isNotBlank(swagger2MarkupConfig.getDescriptionsFolderPath())){
            this.handWrittenDescriptionsEnabled = true;
            this.descriptionsFolderPath = swagger2MarkupConfig.getDescriptionsFolderPath() + "/" + DESCRIPTION_FOLDER_NAME;
        }

        if(examplesEnabled){
            if (logger.isDebugEnabled()) {
                logger.debug("Include examples is enabled.");
            }
        }else{
            if (logger.isDebugEnabled()) {
                logger.debug("Include examples is disabled.");
            }
        }
        if(handWrittenDescriptionsEnabled){
            if (logger.isDebugEnabled()) {
                logger.debug("Include hand-written descriptions is enabled.");
            }
        }else{
            if (logger.isDebugEnabled()) {
                logger.debug("Include hand-written descriptions is disabled.");
            }
        }
<<<<<<< HEAD
        tagComparator = swagger2MarkupConfig.getTagComparator();
        pathComparator = swagger2MarkupConfig.getPathComparator();
        pathMethodComparator = swagger2MarkupConfig.getPathMethodComparator();
=======

        this.separatedPathsEnabled = swagger2MarkupConfig.isSeparatedPaths();
        if(this.separatedPathsEnabled){
            if (logger.isDebugEnabled()) {
                logger.debug("Create separated path files is enabled.");
            }
            Validate.notEmpty(outputDirectory, "Output directory is required for separated path files!");
        }else{
            if (logger.isDebugEnabled()) {
                logger.debug("Create separated path files is disabled.");
            }
        }
        this.outputDirectory = outputDirectory;
>>>>>>> 2aa29fde
    }

    /**
     * Builds the paths markup document.
     *
     * @return the the paths markup document
     */
    @Override
    public MarkupDocument build(){
        paths();
        return this;
    }

    /**
     * Builds all paths of the Swagger model. Either grouped as-is or by tags.
     */
    private void paths(){
        Map<String, Path> paths = swagger.getPaths();
        if(MapUtils.isNotEmpty(paths)) {
            if(pathsGroupedBy == GroupBy.AS_IS || pathsGroupedBy == GroupBy.SORTED){
                this.markupDocBuilder.sectionTitleLevel1(PATHS);

                Set<Pair<String, Path>> sortedPaths;
                if (pathsGroupedBy == GroupBy.SORTED) {
                    sortedPaths = new TreeSet<>(new PathUtils.PathPairComparator(this.pathComparator));
                } else {
                    sortedPaths = new LinkedHashSet<>();
                }
                for (Map.Entry<String, Path> e : paths.entrySet()) {
                    sortedPaths.add(Pair.of(e.getKey(), e.getValue()));
                }

                for (Pair<String, Path> pathEntry : sortedPaths) {
                    createPathSections(pathEntry.getKey(), pathEntry.getValue());
                }
            } else {
                this.markupDocBuilder.sectionTitleLevel1(RESOURCES);
                Multimap<String, Pair<String, Path>> pathsGroupedByTag = groupPathsByTag(paths, tagComparator, pathComparator);
                Map<String, Tag> tagsMap = convertTagsListToMap(swagger.getTags());
                for(String tagName : pathsGroupedByTag.keySet()){
                    this.markupDocBuilder.sectionTitleLevel2(WordUtils.capitalize(tagName));
                    Optional<String> tagDescription = getTagDescription(tagsMap, tagName);
                    if(tagDescription.isPresent()) {
                        this.markupDocBuilder.paragraph(tagDescription.get());
                    }
                    Collection<Pair<String, Path>> pathsOfTag = pathsGroupedByTag.get(tagName);
                    for(Pair<String, Path> pathPair : pathsOfTag){
                        Path path = pathPair.getValue();
                        if(path != null) {
                            createPathSections(pathPair.getKey(), path);
                        }
                    }
                }
            }
        }
    }

    private void createPathSections(String pathUrl, Path path){

        Map<HttpMethod, Operation> operationsMap = new TreeMap<>(pathMethodComparator);
        operationsMap.putAll(path.getOperationMap());

        for(Map.Entry<HttpMethod, Operation> operationEntry : operationsMap.entrySet()){
            String methodAndPath = operationEntry.getKey() + " " + pathUrl;
            processPath(methodAndPath, operationEntry.getValue());
        }
    }

     private void processPath(String methodAndPath, Operation operation) {

         path(methodAndPath, operation, this.markupDocBuilder);

        if (separatedPathsEnabled) {
            MarkupDocBuilder pathDocBuilder = MarkupDocBuilders.documentBuilder(markupLanguage);
            path(methodAndPath, operation, pathDocBuilder);
            String pathFileName = operation.getOperationId();
            if (pathFileName == null)
                pathFileName = methodAndPath;
            pathFileName = FILENAME_FORBIDDEN_PATTERN.matcher(pathFileName).replaceAll("_").toLowerCase();
            try {
                pathDocBuilder.writeToFile(Paths.get(outputDirectory, SEPARATED_PATHS_FOLDER_NAME).toString(), pathFileName, StandardCharsets.UTF_8);
            } catch (IOException e) {
                if (logger.isWarnEnabled()) {
                    logger.warn(String.format("Failed to write path file: %s", pathFileName), e);
                }
            }
            if (logger.isInfoEnabled()) {
                logger.info("Separate path file produced: {}", pathFileName);
            }
        }
    }

    /**
     * Builds an operation.
     *
     * @param methodAndPath the Method of the operation and the URL of the path
     * @param operation the Swagger Operation
     */
    private void path(String methodAndPath, Operation operation, MarkupDocBuilder docBuilder) {
        if(operation != null){
            pathTitle(methodAndPath, operation, docBuilder);
            descriptionSection(operation, docBuilder);
            inlineDefinitions(parametersSection(operation, docBuilder), inlineSchemaDepthLevel, docBuilder);
            inlineDefinitions(responsesSection(operation, docBuilder), inlineSchemaDepthLevel, docBuilder);
            consumesSection(operation, docBuilder);
            producesSection(operation, docBuilder);
            tagsSection(operation, docBuilder);
            examplesSection(operation, docBuilder);
        }
    }

    /**
     * Adds the path title to the document. If the operation has a summary, the title is the summary.
     * Otherwise the title is the method of the operation and the URL of the path.
     *
     * @param methodAndPath the Method of the operation and the URL of the path
     * @param operation the Swagger Operation
     */
    private void pathTitle(String methodAndPath, Operation operation, MarkupDocBuilder docBuilder) {
        String summary = operation.getSummary();
        String title;
        if(isNotBlank(summary)) {
            title = summary;
            addPathTitle(title, docBuilder);
            docBuilder.listing(methodAndPath);
        }else{
            addPathTitle(methodAndPath, docBuilder);
        }
        if (logger.isInfoEnabled()) {
            logger.info("Path processed: {}", methodAndPath);
        }
    }

    /**
     * Adds a path title to the document.
     *
     * @param title the path title
     */
<<<<<<< HEAD
    private void addPathTitle(String title) {
        if(pathsGroupedBy == GroupBy.AS_IS || pathsGroupedBy == GroupBy.SORTED){
            this.markupDocBuilder.sectionTitleLevel2(title);
=======
    private void addPathTitle(String title, MarkupDocBuilder docBuilder) {
        if(pathsGroupedBy.equals(GroupBy.AS_IS)){
            docBuilder.sectionTitleLevel2(title);
>>>>>>> 2aa29fde
        }else{
            docBuilder.sectionTitleLevel3(title);
        }
    }

    /**
     * Adds a path section title to the document.
     *
     * @param title the path title
     */
<<<<<<< HEAD
    private void addPathSectionTitle(String title) {
        if(pathsGroupedBy == GroupBy.AS_IS || pathsGroupedBy == GroupBy.SORTED){
            this.markupDocBuilder.sectionTitleLevel3(title);
=======
    private void addPathSectionTitle(String title, MarkupDocBuilder docBuilder) {
        if(pathsGroupedBy.equals(GroupBy.AS_IS)){
            docBuilder.sectionTitleLevel3(title);
>>>>>>> 2aa29fde
        }else{
            docBuilder.sectionTitleLevel4(title);
        }
    }

    /**
     * Adds a path description to the document.
     *
     * @param operation the Swagger Operation
     */
    private void descriptionSection(Operation operation, MarkupDocBuilder docBuilder) {
        if(handWrittenDescriptionsEnabled){
            String summary = operation.getSummary();
            if(isNotBlank(summary)) {
                String operationFolder = summary.replace(".", "").replace(" ", "_").toLowerCase();
                Optional<String> description = handWrittenPathDescription(operationFolder, DESCRIPTION_FILE_NAME);
                if(description.isPresent()){
                    pathDescription(description.get(), docBuilder);
                }else{
                    if (logger.isInfoEnabled()) {
                        logger.info("Hand-written description cannot be read. Trying to use description from Swagger source.");
                    }
                    pathDescription(operation.getDescription(), docBuilder);
                }
            }else{
                if (logger.isInfoEnabled()) {
                    logger.info("Hand-written description cannot be read, because summary of operation is empty. Trying to use description from Swagger source.");
                }
                pathDescription(operation.getDescription(), docBuilder);
            }
        }else {
            pathDescription(operation.getDescription(), docBuilder);
        }
    }

    private void pathDescription(String description, MarkupDocBuilder docBuilder) {
        if (isNotBlank(description)) {
            addPathSectionTitle(DESCRIPTION, docBuilder);
            docBuilder.paragraph(description);
        }
    }

    private List<Type> parametersSection(Operation operation, MarkupDocBuilder docBuilder) {
        List<Parameter> parameters = operation.getParameters();
        List<Type> localDefinitions = new ArrayList<>();
        if(CollectionUtils.isNotEmpty(parameters)){
            List<List<String>> cells = new ArrayList<>();
            List<MarkupTableColumn> cols = Arrays.asList(
                    new MarkupTableColumn(TYPE_COLUMN, 1),
                    new MarkupTableColumn(NAME_COLUMN, 1),
                    new MarkupTableColumn(DESCRIPTION_COLUMN, 6),
                    new MarkupTableColumn(REQUIRED_COLUMN, 1),
                    new MarkupTableColumn(SCHEMA_COLUMN, 1),
                    new MarkupTableColumn(DEFAULT_COLUMN, 1));
            for(Parameter parameter : parameters){
                Type type = ParameterUtils.getType(parameter);
                if (inlineSchemaDepthLevel > 0 && type instanceof ObjectType) {
                    if (MapUtils.isNotEmpty(((ObjectType) type).getProperties())) {
                        String localTypeName = parameter.getName();

                        type.setName(localTypeName);
                        type.setUniqueName(uniqueTypeName(localTypeName));
                        localDefinitions.add(type);
                        type = new RefType(type);
                    }
                }
                String parameterType = WordUtils.capitalize(parameter.getIn() + PARAMETER);
                // Table content row
                List<String> content = Arrays.asList(
                        parameterType,
                        parameter.getName(),
                        parameterDescription(operation, parameter, docBuilder),
                        Boolean.toString(parameter.getRequired()),
                        type.displaySchema(markupDocBuilder),
                        ParameterUtils.getDefaultValue(parameter));
               cells.add(content);
            }
<<<<<<< HEAD
            addPathSectionTitle(PARAMETERS);
            markupDocBuilder.tableWithColumnSpecs(cols, cells);
=======
            addPathSectionTitle(PARAMETERS, docBuilder);
            MarkupDocBuilderUtils.tableWithHeaderRow(Arrays.asList(1, 1, 6, 1, 1, 1), cells, docBuilder);
>>>>>>> 2aa29fde
        }

        return localDefinitions;
    }

    /**
     * Retrieves the description of a parameter, or otherwise an empty String.
     * If hand-written descriptions are enabled, it tries to load the description from a file.
     * If the file cannot be read, the description the parameter is returned.
     *
     * @param operation the Swagger Operation
     * @param parameter the Swagger Parameter
     * @return the description of a parameter.
     */
    private String parameterDescription(Operation operation, Parameter parameter, MarkupDocBuilder docBuilder){
        if(handWrittenDescriptionsEnabled){
            String summary = operation.getSummary();
            String operationFolder = summary.replace(".", "").replace(" ", "_").toLowerCase();
            String parameterName = parameter.getName();
            if(isNotBlank(operationFolder) && isNotBlank(parameterName)) {
                Optional<String> description = handWrittenPathDescription(operationFolder + "/" + parameterName, DESCRIPTION_FILE_NAME);
                if(description.isPresent()){
                    return description.get();
                }
                else{
                    if (logger.isWarnEnabled()) {
                        logger.warn("Hand-written description file cannot be read. Trying to use description from Swagger source.");
                    }
                    return defaultString(parameter.getDescription());
                }
            }else{
                if (logger.isWarnEnabled()) {
                    logger.warn("Hand-written description file cannot be read, because summary of operation or name of parameter is empty. Trying to use description from Swagger source.");
                }
                return defaultString(parameter.getDescription());
            }
        }else {
            return defaultString(parameter.getDescription());
        }
    }

    private void consumesSection(Operation operation, MarkupDocBuilder docBuilder) {
        List<String> consumes = operation.getConsumes();
        if(CollectionUtils.isNotEmpty(consumes)){
            addPathSectionTitle(CONSUMES, docBuilder);
            docBuilder.unorderedList(consumes);
        }

    }

    private void producesSection(Operation operation, MarkupDocBuilder docBuilder) {
        List<String> produces = operation.getProduces();
        if(CollectionUtils.isNotEmpty(produces)){
            addPathSectionTitle(PRODUCES, docBuilder);
            docBuilder.unorderedList(produces);
        }
    }

<<<<<<< HEAD
    private void tagsSection(Operation operation) {
        if(pathsGroupedBy == GroupBy.AS_IS || pathsGroupedBy == GroupBy.SORTED) {
            List<String> tags = operation.getTags();
            if (CollectionUtils.isNotEmpty(tags)) {
                addPathSectionTitle(TAGS);
                Set<String> orderedTags = new TreeSet<>(this.tagComparator);
                orderedTags.addAll(tags);
                this.markupDocBuilder.unorderedList(new ArrayList<>(orderedTags));
=======
    private void tagsSection(Operation operation, MarkupDocBuilder docBuilder) {
        if(pathsGroupedBy.equals(GroupBy.AS_IS)) {
            List<String> tags = operation.getTags();
            if (CollectionUtils.isNotEmpty(tags)) {
                addPathSectionTitle(TAGS, docBuilder);
                docBuilder.unorderedList(tags);
>>>>>>> 2aa29fde
            }
        }
    }

    /**
     * Builds the example section of a Swagger Operation. Tries to load the examples from
     * curl-request.adoc, http-request.adoc and http-response.adoc or
     * curl-request.md, http-request.md and http-response.md.
     *
     * @param operation the Swagger Operation
     */
    private void examplesSection(Operation operation, MarkupDocBuilder docBuilder) {
        if(examplesEnabled){
            String summary = operation.getSummary();
            if(isNotBlank(summary)) {
                String exampleFolder = summary.replace(".", "").replace(" ", "_").toLowerCase();
                Optional<String> curlExample = example(exampleFolder, CURL_EXAMPLE_FILE_NAME);
                if(curlExample.isPresent()){
                    addPathSectionTitle(EXAMPLE_CURL, docBuilder);
                    docBuilder.paragraph(curlExample.get());
                }

                Optional<String> requestExample = example(exampleFolder, REQUEST_EXAMPLE_FILE_NAME);
                if(requestExample.isPresent()){
                    addPathSectionTitle(EXAMPLE_REQUEST, docBuilder);
                    docBuilder.paragraph(requestExample.get());
                }
                Optional<String> responseExample = example(exampleFolder, RESPONSE_EXAMPLE_FILE_NAME);
                if(responseExample.isPresent()){
                    addPathSectionTitle(EXAMPLE_RESPONSE, docBuilder);
                    docBuilder.paragraph(responseExample.get());
                }
            }else{
                if (logger.isWarnEnabled()) {
                    logger.warn("Example file cannot be read, because summary of operation is empty.");
                }
            }
        }
    }

    /**
     * Reads an example
     *
     * @param exampleFolder the name of the folder where the example file resides
     * @param exampleFileName the name of the example file
     * @return the content of the file
     */
    private Optional<String> example(String exampleFolder, String exampleFileName) {
        for (String fileNameExtension : markupLanguage.getFileNameExtensions()) {
            java.nio.file.Path path = Paths.get(examplesFolderPath, exampleFolder, exampleFileName + fileNameExtension);
            if (Files.isReadable(path)) {
                if (logger.isInfoEnabled()) {
                    logger.info("Example file processed: {}", path);
                }
                try {
                    return Optional.of(FileUtils.readFileToString(path.toFile(), StandardCharsets.UTF_8).trim());
                } catch (IOException e) {
                    if (logger.isWarnEnabled()) {
                        logger.warn(String.format("Failed to read example file: %s", path),  e);
                    }
                }
            } else {
                if (logger.isWarnEnabled()) {
                    logger.warn("Example file is not readable: {}", path);
                }
            }
        }
        if (logger.isWarnEnabled()) {
            logger.warn("No example file found with correct file name extension in folder: {}", Paths.get(examplesFolderPath, exampleFolder));
        }
        return Optional.absent();
    }

    /**
     * Reads a hand-written description
     *
     * @param descriptionFolder the name of the folder where the description file resides
     * @param descriptionFileName the name of the description file
     * @return the content of the file
     */
    private Optional<String> handWrittenPathDescription(String descriptionFolder, String descriptionFileName){
        for (String fileNameExtension : markupLanguage.getFileNameExtensions()) {
            java.nio.file.Path path = Paths.get(descriptionsFolderPath, descriptionFolder, descriptionFileName + fileNameExtension);
            if (Files.isReadable(path)) {
                if (logger.isInfoEnabled()) {
                    logger.info("Description file processed: {}", path);
                }
                try {
                    return Optional.of(FileUtils.readFileToString(path.toFile(), StandardCharsets.UTF_8).trim());
                } catch (IOException e) {
                    if (logger.isWarnEnabled()) {
                        logger.warn(String.format("Failed to read description file: %s", path),  e);
                    }
                }
            } else {
                if (logger.isWarnEnabled()) {
                    logger.warn("Description file is not readable: {}", path);
                }
            }
        }
        if (logger.isWarnEnabled()) {
            logger.warn("No description file found with correct file name extension in folder: {}", Paths.get(descriptionsFolderPath, descriptionFolder));
        }
        return Optional.absent();
    }

    private List<Type> responsesSection(Operation operation, MarkupDocBuilder docBuilder) {
        Map<String, Response> responses = operation.getResponses();
        List<Type> localDefinitions = new ArrayList<>();
        if(MapUtils.isNotEmpty(responses)){
            List<List<String>> cells = new ArrayList<>();
            List<MarkupTableColumn> cols = Arrays.asList(
                    new MarkupTableColumn(HTTP_CODE_COLUMN, 1),
                    new MarkupTableColumn(DESCRIPTION_COLUMN, 6),
                    new MarkupTableColumn(SCHEMA_COLUMN, 1));
            for(Map.Entry<String, Response> entry : responses.entrySet()){
                Response response = entry.getValue();
                if(response.getSchema() != null){
                    Property property = response.getSchema();
                    Type type = PropertyUtils.getType(property);
                    if (this.inlineSchemaDepthLevel > 0 && type instanceof ObjectType) {
<<<<<<< HEAD
                        if (MapUtils.isNotEmpty(((ObjectType) type).getProperties())) {
                            String localTypeName = RESPONSE_INLINE_PREFIX + " " + entry.getKey();
=======
                        String localTypeName = RESPONSE + " " + entry.getKey();
>>>>>>> 2aa29fde

                            type.setName(localTypeName);
                            type.setUniqueName(uniqueTypeName(localTypeName));
                            localDefinitions.add(type);
                            type = new RefType(type);
                        }
                    }
                    cells.add(Arrays.asList(entry.getKey(), response.getDescription(), type.displaySchema(markupDocBuilder)));
                }else{
                    cells.add(Arrays.asList(entry.getKey(), response.getDescription(), NO_CONTENT));
                }
            }
<<<<<<< HEAD
            addPathSectionTitle(RESPONSES);
            markupDocBuilder.tableWithColumnSpecs(cols, cells);
=======
            addPathSectionTitle(RESPONSES, docBuilder);
            MarkupDocBuilderUtils.tableWithHeaderRow(Arrays.asList(1, 6, 1), cells, docBuilder);
>>>>>>> 2aa29fde
        }
        return localDefinitions;
    }

<<<<<<< HEAD
    /**
     * Inline definitions should never been referenced in TOC, so they are just text.
     */
    private void addInlineDefinitionTitle(String title, String anchor) {
        markupDocBuilder.anchor(anchor);
        markupDocBuilder.newLine();
        this.markupDocBuilder.boldTextLine(title);
    }

    private void inlineDefinitions(List<Type> definitions, int depth) {
        if(CollectionUtils.isNotEmpty(definitions)){
            for (Type definition: definitions) {
                addInlineDefinitionTitle(definition.getName(), definition.getUniqueName());
                List<Type> localDefinitions = typeProperties(definition, depth, new PropertyDescriptor(definition), this.markupDocBuilder);
=======
    private void inlineDefinitions(List<Type> definitions, int depth, MarkupDocBuilder docBuilder) {
        if(CollectionUtils.isNotEmpty(definitions)){
            for (Type definition: definitions) {
                if(pathsGroupedBy.equals(GroupBy.AS_IS)){
                    MarkupDocBuilderUtils.sectionTitleLevel(4, definition.getName(), definition.getUniqueName(), docBuilder);
                }else{
                    MarkupDocBuilderUtils.sectionTitleLevel(5, definition.getName(), definition.getUniqueName(), docBuilder);
                }
                List<Type> localDefinitions = typeProperties(definition, depth, new PropertyDescriptor(definition), docBuilder);
>>>>>>> 2aa29fde
                for (Type localDefinition : localDefinitions)
                    inlineDefinitions(Collections.singletonList(localDefinition), depth - 1, docBuilder);
            }
        }

    }
}<|MERGE_RESOLUTION|>--- conflicted
+++ resolved
@@ -20,12 +20,9 @@
 
 import com.google.common.base.Optional;
 import com.google.common.collect.Multimap;
-<<<<<<< HEAD
-import io.github.robwin.markup.builder.MarkupTableColumn;
-=======
 import io.github.robwin.markup.builder.MarkupDocBuilder;
 import io.github.robwin.markup.builder.MarkupDocBuilders;
->>>>>>> 2aa29fde
+import io.github.robwin.markup.builder.MarkupTableColumn;
 import io.github.robwin.swagger2markup.GroupBy;
 import io.github.robwin.swagger2markup.config.Swagger2MarkupConfig;
 import io.github.robwin.swagger2markup.type.ObjectType;
@@ -85,14 +82,11 @@
     private String descriptionsFolderPath;
     private final GroupBy pathsGroupedBy;
     private final int inlineSchemaDepthLevel;
-<<<<<<< HEAD
     private final Comparator<String> tagComparator;
     private final Comparator<String> pathComparator;
     private final Comparator<HttpMethod> pathMethodComparator;
-=======
     private boolean separatedPathsEnabled;
     private String outputDirectory;
->>>>>>> 2aa29fde
 
     public PathsDocument(Swagger2MarkupConfig swagger2MarkupConfig, String outputDirectory){
         super(swagger2MarkupConfig);
@@ -140,11 +134,6 @@
                 logger.debug("Include hand-written descriptions is disabled.");
             }
         }
-<<<<<<< HEAD
-        tagComparator = swagger2MarkupConfig.getTagComparator();
-        pathComparator = swagger2MarkupConfig.getPathComparator();
-        pathMethodComparator = swagger2MarkupConfig.getPathMethodComparator();
-=======
 
         this.separatedPathsEnabled = swagger2MarkupConfig.isSeparatedPaths();
         if(this.separatedPathsEnabled){
@@ -158,7 +147,9 @@
             }
         }
         this.outputDirectory = outputDirectory;
->>>>>>> 2aa29fde
+        tagComparator = swagger2MarkupConfig.getTagComparator();
+        pathComparator = swagger2MarkupConfig.getPathComparator();
+        pathMethodComparator = swagger2MarkupConfig.getPathMethodComparator();
     }
 
     /**
@@ -297,15 +288,9 @@
      *
      * @param title the path title
      */
-<<<<<<< HEAD
-    private void addPathTitle(String title) {
+    private void addPathTitle(String title, MarkupDocBuilder docBuilder) {
         if(pathsGroupedBy == GroupBy.AS_IS || pathsGroupedBy == GroupBy.SORTED){
-            this.markupDocBuilder.sectionTitleLevel2(title);
-=======
-    private void addPathTitle(String title, MarkupDocBuilder docBuilder) {
-        if(pathsGroupedBy.equals(GroupBy.AS_IS)){
             docBuilder.sectionTitleLevel2(title);
->>>>>>> 2aa29fde
         }else{
             docBuilder.sectionTitleLevel3(title);
         }
@@ -316,15 +301,9 @@
      *
      * @param title the path title
      */
-<<<<<<< HEAD
-    private void addPathSectionTitle(String title) {
+    private void addPathSectionTitle(String title, MarkupDocBuilder docBuilder) {
         if(pathsGroupedBy == GroupBy.AS_IS || pathsGroupedBy == GroupBy.SORTED){
-            this.markupDocBuilder.sectionTitleLevel3(title);
-=======
-    private void addPathSectionTitle(String title, MarkupDocBuilder docBuilder) {
-        if(pathsGroupedBy.equals(GroupBy.AS_IS)){
             docBuilder.sectionTitleLevel3(title);
->>>>>>> 2aa29fde
         }else{
             docBuilder.sectionTitleLevel4(title);
         }
@@ -402,13 +381,8 @@
                         ParameterUtils.getDefaultValue(parameter));
                cells.add(content);
             }
-<<<<<<< HEAD
-            addPathSectionTitle(PARAMETERS);
-            markupDocBuilder.tableWithColumnSpecs(cols, cells);
-=======
             addPathSectionTitle(PARAMETERS, docBuilder);
-            MarkupDocBuilderUtils.tableWithHeaderRow(Arrays.asList(1, 1, 6, 1, 1, 1), cells, docBuilder);
->>>>>>> 2aa29fde
+            docBuilder.tableWithColumnSpecs(cols, cells);
         }
 
         return localDefinitions;
@@ -467,23 +441,14 @@
         }
     }
 
-<<<<<<< HEAD
-    private void tagsSection(Operation operation) {
+    private void tagsSection(Operation operation, MarkupDocBuilder docBuilder) {
         if(pathsGroupedBy == GroupBy.AS_IS || pathsGroupedBy == GroupBy.SORTED) {
             List<String> tags = operation.getTags();
             if (CollectionUtils.isNotEmpty(tags)) {
-                addPathSectionTitle(TAGS);
+                addPathSectionTitle(TAGS, docBuilder);
                 Set<String> orderedTags = new TreeSet<>(this.tagComparator);
                 orderedTags.addAll(tags);
                 this.markupDocBuilder.unorderedList(new ArrayList<>(orderedTags));
-=======
-    private void tagsSection(Operation operation, MarkupDocBuilder docBuilder) {
-        if(pathsGroupedBy.equals(GroupBy.AS_IS)) {
-            List<String> tags = operation.getTags();
-            if (CollectionUtils.isNotEmpty(tags)) {
-                addPathSectionTitle(TAGS, docBuilder);
-                docBuilder.unorderedList(tags);
->>>>>>> 2aa29fde
             }
         }
     }
@@ -605,12 +570,8 @@
                     Property property = response.getSchema();
                     Type type = PropertyUtils.getType(property);
                     if (this.inlineSchemaDepthLevel > 0 && type instanceof ObjectType) {
-<<<<<<< HEAD
                         if (MapUtils.isNotEmpty(((ObjectType) type).getProperties())) {
-                            String localTypeName = RESPONSE_INLINE_PREFIX + " " + entry.getKey();
-=======
-                        String localTypeName = RESPONSE + " " + entry.getKey();
->>>>>>> 2aa29fde
+                            String localTypeName = RESPONSE + " " + entry.getKey();
 
                             type.setName(localTypeName);
                             type.setUniqueName(uniqueTypeName(localTypeName));
@@ -623,43 +584,26 @@
                     cells.add(Arrays.asList(entry.getKey(), response.getDescription(), NO_CONTENT));
                 }
             }
-<<<<<<< HEAD
-            addPathSectionTitle(RESPONSES);
-            markupDocBuilder.tableWithColumnSpecs(cols, cells);
-=======
             addPathSectionTitle(RESPONSES, docBuilder);
-            MarkupDocBuilderUtils.tableWithHeaderRow(Arrays.asList(1, 6, 1), cells, docBuilder);
->>>>>>> 2aa29fde
+            docBuilder.tableWithColumnSpecs(cols, cells);
         }
         return localDefinitions;
     }
 
-<<<<<<< HEAD
     /**
      * Inline definitions should never been referenced in TOC, so they are just text.
      */
-    private void addInlineDefinitionTitle(String title, String anchor) {
-        markupDocBuilder.anchor(anchor);
-        markupDocBuilder.newLine();
-        this.markupDocBuilder.boldTextLine(title);
-    }
-
-    private void inlineDefinitions(List<Type> definitions, int depth) {
-        if(CollectionUtils.isNotEmpty(definitions)){
-            for (Type definition: definitions) {
-                addInlineDefinitionTitle(definition.getName(), definition.getUniqueName());
-                List<Type> localDefinitions = typeProperties(definition, depth, new PropertyDescriptor(definition), this.markupDocBuilder);
-=======
+    private void addInlineDefinitionTitle(String title, String anchor, MarkupDocBuilder docBuilder) {
+        docBuilder.anchor(anchor, null);
+        docBuilder.newLine();
+        docBuilder.boldTextLine(title);
+    }
+
     private void inlineDefinitions(List<Type> definitions, int depth, MarkupDocBuilder docBuilder) {
         if(CollectionUtils.isNotEmpty(definitions)){
             for (Type definition: definitions) {
-                if(pathsGroupedBy.equals(GroupBy.AS_IS)){
-                    MarkupDocBuilderUtils.sectionTitleLevel(4, definition.getName(), definition.getUniqueName(), docBuilder);
-                }else{
-                    MarkupDocBuilderUtils.sectionTitleLevel(5, definition.getName(), definition.getUniqueName(), docBuilder);
-                }
-                List<Type> localDefinitions = typeProperties(definition, depth, new PropertyDescriptor(definition), docBuilder);
->>>>>>> 2aa29fde
+                addInlineDefinitionTitle(definition.getName(), definition.getUniqueName(), docBuilder);
+                List<Type> localDefinitions = typeProperties(definition, depth, new PropertyDescriptor(definition), this.markupDocBuilder);
                 for (Type localDefinition : localDefinitions)
                     inlineDefinitions(Collections.singletonList(localDefinition), depth - 1, docBuilder);
             }
