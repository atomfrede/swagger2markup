--- conflicted
+++ resolved
@@ -74,30 +74,32 @@
     }
 
     @Test
-<<<<<<< HEAD
+    public void testSwagger2AsciiDocConversionWithExamples() throws IOException {
+        //Given
+        String swaggerJsonString = IOUtils.toString(getClass().getResourceAsStream("/json/swagger_examples.json"));
+        Path outputDirectory = Paths.get("build/docs/asciidoc/generated");
+        FileUtils.deleteQuietly(outputDirectory.toFile());
+
+        //When
+        Swagger2MarkupConfig config = Swagger2MarkupConfig.ofDefaults()
+                .withExamples(Paths.get("src/docs/asciidoc/paths"))
+                .build();
+
+        Swagger2MarkupConverter.from(swaggerJsonString)
+                .withConfig(config)
+                .build()
+                .intoFolder(outputDirectory);
+
+        //Then
+        String[] directories = outputDirectory.toFile().list();
+        assertThat(new String(Files.readAllBytes(outputDirectory.resolve("paths.adoc"))))
+                .contains("==== Example HTTP response");
+        assertThat(new String(Files.readAllBytes(outputDirectory.resolve("definitions.adoc"))))
+                .contains("|name||true|string||doggie");
+    }
+
+    @Test
     public void testSwagger2AsciiDocConversionAsString() throws IOException, URISyntaxException {
-=======
-    public void testSwagger2AsciiDocConversionWithExamples() throws IOException {
-        //Given
-        String swaggerJsonString = IOUtils.toString(getClass().getResourceAsStream("/json/swagger_examples.json"));
-        File outputDirectory = new File("build/docs/asciidoc/generated");
-        FileUtils.deleteQuietly(outputDirectory);
-
-        //When
-        Swagger2MarkupConverter.fromString(swaggerJsonString).build()
-            .intoFolder(outputDirectory.getAbsolutePath());
-
-        //Then
-        String[] directories = outputDirectory.list();
-        assertThat(new String(Files.readAllBytes(new File(outputDirectory, "paths.adoc").toPath())))
-            .contains("==== Example HTTP response");
-        assertThat(new String(Files.readAllBytes(new File(outputDirectory, "definitions.adoc").toPath())))
-            .contains("|name||true|string||doggie");
-    }
-
-    @Test
-    public void testSwagger2AsciiDocConversionAsString() throws IOException {
->>>>>>> 44eff18b
         //Given
         Path file = Paths.get(Swagger2MarkupConverterTest.class.getResource("/json/swagger.json").toURI());
 
@@ -442,7 +444,7 @@
                 .intoFolder(outputDirectory);
 
         //Then
-        assertThat(new String(Files.readAllBytes(outputDirectory.resolve("definitions.adoc")),  Charset.forName("UTF-8")))
+        assertThat(new String(Files.readAllBytes(outputDirectory.resolve("definitions.adoc")), Charset.forName("UTF-8")))
                 .contains("== Определения");
     }
 
