buildscript {
    repositories {
        jcenter()
        mavenCentral()
    }
    dependencies {
        classpath 'org.asciidoctor:asciidoctor-gradle-plugin:1.5.3'
        classpath 'org.asciidoctor:asciidoctorj-pdf:1.5.0-alpha.10.1'
        classpath 'org.kt3k.gradle.plugin:coveralls-gradle-plugin:2.0.1'
        classpath 'com.jfrog.bintray.gradle:gradle-bintray-plugin:1.2'
        classpath "org.jfrog.buildinfo:build-info-extractor-gradle:4.0.0"
        classpath "org.ajoberstar:gradle-git:1.3.2"
    }
}
description = 'swagger2markup Build'
version = '1.0.0-SNAPSHOT'
group = 'io.github.swagger2markup'

apply plugin: 'java'
apply from: 'gradle/publishing.gradle'
apply from: 'gradle/coverage.gradle'
apply from: 'gradle/documentation.gradle'

tasks.withType(JavaCompile) {
    sourceCompatibility = "1.8"
    targetCompatibility = "1.8"
    options.deprecation = true
    options.encoding = 'UTF-8'
    options.compilerArgs << "-Xlint:unchecked"
}

repositories {
    maven {
        url "https://oss.jfrog.org/artifactory/oss-snapshot-local"
    }
    jcenter()
    mavenCentral()
    //mavenLocal()
}

dependencies {
    compile 'io.github.swagger2markup:markup-document-builder:1.0.0-SNAPSHOT'
<<<<<<< HEAD
    compile 'io.swagger:swagger-compat-spec-parser:1.0.18-SNAPSHOT'
    compile 'commons-configuration:commons-configuration:1.10'
    compile 'commons-collections:commons-collections:3.2.2'
=======
    compile 'io.swagger:swagger-compat-spec-parser:1.0.17'
    compile 'org.apache.commons:commons-configuration2:2.0'
    compile 'commons-beanutils:commons-beanutils:1.9.2'
    compile 'org.apache.commons:commons-collections4:4.1'
>>>>>>> 456625ae
    testCompile 'junit:junit:4.11'
    testCompile 'org.asciidoctor:asciidoctorj:1.5.4'
    testCompile 'ch.qos.logback:logback-classic:1.1.2'
    testCompile 'org.assertj:assertj-core:3.4.0'
    testCompile 'io.github.robwin:assertj-diff:0.1.1'
}

test {
    if (System.properties['http.proxyHost']) {
        systemProperty 'http.proxyHost', System.properties['http.proxyHost']
        systemProperty 'http.proxyPort', System.properties['http.proxyPort']
        systemProperty 'http.nonProxyHosts', System.properties['http.nonProxyHosts']
    }
    systemProperty 'file.encoding', 'UTF-8'
    ignoreFailures = true
}


task wrapper(type: Wrapper) {
    gradleVersion = '2.12'
}<|MERGE_RESOLUTION|>--- conflicted
+++ resolved
@@ -40,16 +40,10 @@
 
 dependencies {
     compile 'io.github.swagger2markup:markup-document-builder:1.0.0-SNAPSHOT'
-<<<<<<< HEAD
     compile 'io.swagger:swagger-compat-spec-parser:1.0.18-SNAPSHOT'
-    compile 'commons-configuration:commons-configuration:1.10'
-    compile 'commons-collections:commons-collections:3.2.2'
-=======
-    compile 'io.swagger:swagger-compat-spec-parser:1.0.17'
     compile 'org.apache.commons:commons-configuration2:2.0'
     compile 'commons-beanutils:commons-beanutils:1.9.2'
     compile 'org.apache.commons:commons-collections4:4.1'
->>>>>>> 456625ae
     testCompile 'junit:junit:4.11'
     testCompile 'org.asciidoctor:asciidoctorj:1.5.4'
     testCompile 'ch.qos.logback:logback-classic:1.1.2'
